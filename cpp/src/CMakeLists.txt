#-------------------------------------------------------------------------------
# Copyright 上海赜睿信息科技有限公司(Zilliz) - All Rights Reserved
# Unauthorized copying of this file, via any medium is strictly prohibited.
# Proprietary and confidential.
#-------------------------------------------------------------------------------


aux_source_directory(cache cache_files)
aux_source_directory(config config_files)
aux_source_directory(server server_files)
aux_source_directory(server/grpc_impl grpcserver_files)
aux_source_directory(server/thrift_impl thriftserver_files)
aux_source_directory(utils utils_files)
aux_source_directory(db db_files)
#aux_source_directory(wrapper wrapper_files)
aux_source_directory(metrics metrics_files)
aux_source_directory(wrapper/knowhere knowhere_files)

aux_source_directory(db/scheduler scheduler_files)
aux_source_directory(db/scheduler/context scheduler_context_files)
aux_source_directory(db/scheduler/task scheduler_task_files)
set(db_scheduler_files
        ${scheduler_files}
        ${scheduler_context_files}
        ${scheduler_task_files}
        )

set(license_check_files
        license/LicenseLibrary.cpp
        license/LicenseCheck.cpp
        )

set(license_generator_files
        license/LicenseGenerator.cpp
        license/LicenseLibrary.cpp
        )

set(service_files
        thrift/gen-cpp/MilvusService.cpp
        thrift/gen-cpp/milvus_constants.cpp
        thrift/gen-cpp/milvus_types.cpp
        metrics/SystemInfo.cpp
        metrics/SystemInfo.h
        server/thrift_impl/ThreadPoolServer.cpp
        server/thrift_impl/ThreadPoolServer.h
        grpc/gen-milvus/milvus.grpc.pb.cc
        grpc/gen-milvus/milvus.pb.cc
        grpc/gen-status/status.grpc.pb.cc
        grpc/gen-status/status.pb.cc
        )

set(engine_files
        ${CMAKE_CURRENT_SOURCE_DIR}/main.cpp
        ${cache_files}
        ${db_files}
        ${db_scheduler_files}
        ${wrapper_files}
        ${metrics_files}
        ${knowhere_files}
        )

set(get_sys_info_files
        license/GetSysInfo.cpp)

set(s3_client_files
        storage/s3/S3ClientWrapper.cpp
        storage/s3/S3ClientWrapper.h)

include_directories(/usr/include)
include_directories("${CUDA_TOOLKIT_ROOT_DIR}/include")
include_directories(thrift/gen-cpp)
include_directories(/usr/include/mysql)
include_directories(grpc/gen-status)
include_directories(grpc/gen-milvus)

set(third_party_libs
        knowhere
        SPTAGLibStatic
        arrow
        jemalloc_pic
        faiss
        openblas
        lapack
        easyloggingpp
        sqlite
        thrift
        grpc
        grpc++
        grpcpp_channelz
        yaml-cpp
        prometheus-cpp-push
        prometheus-cpp-pull
        prometheus-cpp-core
        boost_system_static
        boost_filesystem_static
        boost_serialization_static
        bzip2
        lz4
        snappy
        zlib
        zstd
        cudart
        cublas
        mysqlpp
        ${CUDA_TOOLKIT_ROOT_DIR}/lib64/stubs/libnvidia-ml.so
        cudart
        )

if (MEGASEARCH_WITH_ARROW STREQUAL "ON")
    set(third_party_libs ${third_party_libs} arrow)
endif()
if(${BUILD_FAISS_WITH_MKL} STREQUAL "ON")
    set(third_party_libs ${third_party_libs}
            ${MKL_LIBS})
else()
    set(third_party_libs ${third_party_libs}
            lapack
            openblas)
endif()

if (MILVUS_ENABLE_PROFILING STREQUAL "ON")
    set(third_party_libs ${third_party_libs}
            gperftools
            libunwind)
endif()

if (GPU_VERSION STREQUAL "ON")
    link_directories("${CUDA_TOOLKIT_ROOT_DIR}/lib64")
    set(engine_libs
            pthread
            libgomp.a
            libgfortran.a
            ${CUDA_TOOLKIT_ROOT_DIR}/lib64/stubs/libnvidia-ml.so
            )
else()
    set(engine_libs
            pthread
            libgomp.a
            libgfortran.a
            ${CUDA_TOOLKIT_ROOT_DIR}/lib64/stubs/libnvidia-ml.so
            )
endif ()


if (NOT ${CMAKE_SYSTEM_PROCESSOR} MATCHES "aarch64")
    set(engine_libs
	    ${engine_libs}
	    libquadmath.a
	    )
endif ()

if (ENABLE_LICENSE STREQUAL "ON")
    link_directories("${CUDA_TOOLKIT_ROOT_DIR}/lib64/stubs")
    link_directories("${CUDA_TOOLKIT_ROOT_DIR}/lib64")
    set(license_libs
            nvidia-ml
            crypto
            cudart
            cublas
            )
endif ()



cuda_add_library(milvus_engine STATIC ${engine_files})
target_link_libraries(milvus_engine ${engine_libs} ${third_party_libs})

add_library(metrics STATIC ${metrics_files})

if (ENABLE_LICENSE STREQUAL "ON")
        add_library(license_check STATIC ${license_check_files})
        target_link_libraries(license_check ${license_libs} ${third_party_libs})
endif ()

set(metrics_lib
        easyloggingpp
        yaml-cpp
        prometheus-cpp-push
        prometheus-cpp-pull
        prometheus-cpp-core
        )

target_link_libraries(metrics ${metrics_lib})

set(server_libs
        milvus_engine
        pthread
        dl
        metrics
        )

<<<<<<< HEAD
if (MILVUS_ENABLE_THRIFT STREQUAL "ON")
    add_executable(milvus_thrift_server
            ${config_files}
            ${server_files}
            ${thriftserver_files}
            ${utils_files}
            ${service_files}
            ${metrics_files}
            )
else()
    add_executable(milvus_grpc_server
            ${config_files}
            ${server_files}
            ${grpcserver_files}
            ${utils_files}
            ${service_files}
            ${metrics_files}
            )
endif()


if (ENABLE_LICENSE STREQUAL "ON")
    if(MILVUS_ENABLE_THRIFT STREQUAL "ON")
        target_link_libraries(milvus_thrift_server ${server_libs} license_check ${third_party_libs})
    else()
        target_link_libraries(milvus_grpc_server ${server_libs} license_check ${third_party_libs})
    endif()
else ()
    if(MILVUS_ENABLE_THRIFT STREQUAL "ON")
        target_link_libraries(milvus_thrift_server ${server_libs} ${third_party_libs})
    else()
        target_link_libraries(milvus_grpc_server ${server_libs} ${third_party_libs})
    endif()
=======
set(knowhere_libs
        knowhere
        SPTAGLibStatic
        arrow
        jemalloc_pic
        faiss
        openblas
        lapack
        tbb
        )

add_executable(milvus_server
        ${config_files}
        ${server_files}
        ${utils_files}
        ${service_files}
        ${metrics_files}
        )

if (ENABLE_LICENSE STREQUAL "ON")
        target_link_libraries(milvus_server
                ${server_libs}
                license_check
                ${third_party_libs}
                ${knowhere_libs})
else ()
        target_link_libraries(milvus_server
                ${server_libs}
                ${third_party_libs}
                ${knowhere_libs}
                )
>>>>>>> f5603929
endif()

if (ENABLE_LICENSE STREQUAL "ON")
        add_executable(get_sys_info ${get_sys_info_files})
        add_executable(license_generator ${license_generator_files})

        target_link_libraries(get_sys_info ${license_libs} license_check ${third_party_libs})
        target_link_libraries(license_generator ${license_libs} ${third_party_libs})

        install(TARGETS get_sys_info DESTINATION bin)
        install(TARGETS license_generator DESTINATION bin)
endif ()

if (MILVUS_ENABLE_THRIFT STREQUAL "ON")
    install(TARGETS milvus_thrift_server DESTINATION bin)
else()
    install(TARGETS milvus_grpc_server DESTINATION bin)
endif()

install(FILES
        ${KNOWHERE_BUILD_DIR}/lib/${CMAKE_SHARED_LIBRARY_PREFIX}tbb${CMAKE_SHARED_LIBRARY_SUFFIX}
        ${KNOWHERE_BUILD_DIR}/lib/${CMAKE_SHARED_LIBRARY_PREFIX}tbb${CMAKE_SHARED_LIBRARY_SUFFIX}.2
        ${CMAKE_BINARY_DIR}/mysqlpp_ep-prefix/src/mysqlpp_ep/lib/${CMAKE_SHARED_LIBRARY_PREFIX}mysqlpp${CMAKE_SHARED_LIBRARY_SUFFIX}
        ${CMAKE_BINARY_DIR}/mysqlpp_ep-prefix/src/mysqlpp_ep/lib/${CMAKE_SHARED_LIBRARY_PREFIX}mysqlpp${CMAKE_SHARED_LIBRARY_SUFFIX}.3
        ${CMAKE_BINARY_DIR}/mysqlpp_ep-prefix/src/mysqlpp_ep/lib/${CMAKE_SHARED_LIBRARY_PREFIX}mysqlpp${CMAKE_SHARED_LIBRARY_SUFFIX}.3.2.4
        DESTINATION lib)

add_subdirectory(sdk)<|MERGE_RESOLUTION|>--- conflicted
+++ resolved
@@ -189,41 +189,6 @@
         metrics
         )
 
-<<<<<<< HEAD
-if (MILVUS_ENABLE_THRIFT STREQUAL "ON")
-    add_executable(milvus_thrift_server
-            ${config_files}
-            ${server_files}
-            ${thriftserver_files}
-            ${utils_files}
-            ${service_files}
-            ${metrics_files}
-            )
-else()
-    add_executable(milvus_grpc_server
-            ${config_files}
-            ${server_files}
-            ${grpcserver_files}
-            ${utils_files}
-            ${service_files}
-            ${metrics_files}
-            )
-endif()
-
-
-if (ENABLE_LICENSE STREQUAL "ON")
-    if(MILVUS_ENABLE_THRIFT STREQUAL "ON")
-        target_link_libraries(milvus_thrift_server ${server_libs} license_check ${third_party_libs})
-    else()
-        target_link_libraries(milvus_grpc_server ${server_libs} license_check ${third_party_libs})
-    endif()
-else ()
-    if(MILVUS_ENABLE_THRIFT STREQUAL "ON")
-        target_link_libraries(milvus_thrift_server ${server_libs} ${third_party_libs})
-    else()
-        target_link_libraries(milvus_grpc_server ${server_libs} ${third_party_libs})
-    endif()
-=======
 set(knowhere_libs
         knowhere
         SPTAGLibStatic
@@ -235,27 +200,40 @@
         tbb
         )
 
-add_executable(milvus_server
-        ${config_files}
-        ${server_files}
-        ${utils_files}
-        ${service_files}
-        ${metrics_files}
-        )
-
-if (ENABLE_LICENSE STREQUAL "ON")
-        target_link_libraries(milvus_server
-                ${server_libs}
-                license_check
-                ${third_party_libs}
-                ${knowhere_libs})
+if (MILVUS_ENABLE_THRIFT STREQUAL "ON")
+    add_executable(milvus_thrift_server
+            ${config_files}
+            ${server_files}
+            ${thriftserver_files}
+            ${utils_files}
+            ${service_files}
+            ${metrics_files}
+            )
+else()
+    add_executable(milvus_grpc_server
+            ${config_files}
+            ${server_files}
+            ${grpcserver_files}
+            ${utils_files}
+            ${service_files}
+            ${metrics_files}
+            )
+endif()
+
+
+if (ENABLE_LICENSE STREQUAL "ON")
+    if(MILVUS_ENABLE_THRIFT STREQUAL "ON")
+        target_link_libraries(milvus_thrift_server ${server_libs} license_check ${knowhere_libs} ${third_party_libs})
+    else()
+        target_link_libraries(milvus_grpc_server ${server_libs} license_check ${knowhere_libs} ${third_party_libs})
+    endif()
 else ()
-        target_link_libraries(milvus_server
-                ${server_libs}
-                ${third_party_libs}
-                ${knowhere_libs}
-                )
->>>>>>> f5603929
+    if(MILVUS_ENABLE_THRIFT STREQUAL "ON")
+        target_link_libraries(milvus_thrift_server ${server_libs} ${knowhere_libs} ${third_party_libs})
+    else()
+        target_link_libraries(milvus_grpc_server ${server_libs} ${knowhere_libs} ${third_party_libs})
+    endif()
+
 endif()
 
 if (ENABLE_LICENSE STREQUAL "ON")
