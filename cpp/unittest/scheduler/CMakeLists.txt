--- conflicted
+++ resolved
@@ -19,68 +19,6 @@
 
 aux_source_directory(${CMAKE_CURRENT_SOURCE_DIR} test_files)
 
-<<<<<<< HEAD
-aux_source_directory(${MILVUS_ENGINE_SRC}/scheduler/action scheduler_action_srcs)
-aux_source_directory(${MILVUS_ENGINE_SRC}/scheduler/event scheduler_event_srcs)
-aux_source_directory(${MILVUS_ENGINE_SRC}/scheduler/job scheduler_job_srcs)
-aux_source_directory(${MILVUS_ENGINE_SRC}/scheduler/resource scheduler_resource_srcs)
-aux_source_directory(${MILVUS_ENGINE_SRC}/scheduler/task scheduler_task_srcs)
-aux_source_directory(${MILVUS_ENGINE_SRC}/scheduler scheduler_srcs)
-aux_source_directory(./ test_srcs)
-
-set(util_files
-        ${MILVUS_ENGINE_SRC}/utils/Status.cpp
-        ${MILVUS_ENGINE_SRC}/utils/ValidationUtil.cpp
-        ${MILVUS_ENGINE_SRC}/utils/easylogging++.cc)
-
-set(db_scheduler_srcs
-        ${scheduler_files}
-        ${scheduler_context_files}
-        ${scheduler_task_files})
-
-include_directories(/usr/local/cuda/include)
-link_directories("/usr/local/cuda/lib64")
-
-include_directories(/usr/include/mysql)
-
-set(scheduler_test_src
-        ${unittest_srcs}
-        ${test_srcs}
-        ${scheduler_action_srcs}
-        ${scheduler_event_srcs}
-        ${scheduler_job_srcs}
-        ${scheduler_resource_srcs}
-        ${scheduler_task_srcs}
-        ${scheduler_srcs}
-
-        ${config_files}
-        ${cache_srcs}
-        ${db_main_files}
-        ${db_engine_files}
-        ${db_insert_files}
-        ${db_meta_files}
-        ${db_scheduler_srcs}
-        ${wrapper_src}
-        ${knowhere_src}
-        ${util_files}
-        ${require_files}
-        )
-
-cuda_add_executable(scheduler_test ${scheduler_test_src})
-
-set(scheduler_libs
-        sqlite
-        boost_system_static
-        boost_filesystem_static
-        lz4
-        mysqlpp
-        )
-
-set(knowhere_libs
-        knowhere
-        cudart
-        cublas
-=======
 include_directories("${CUDA_TOOLKIT_ROOT_DIR}/include")
 link_directories("${CUDA_TOOLKIT_ROOT_DIR}/lib64")
 
@@ -88,7 +26,6 @@
         ${common_files}
         ${unittest_files}
         ${test_files}
->>>>>>> aec55278
         )
 
 cuda_add_executable(scheduler_test ${scheduler_test_files})
